--- conflicted
+++ resolved
@@ -205,9 +205,6 @@
   background-color: #FFFFFF;
   box-shadow: 5px 5px 10px rgba(46,46,46,0.5);
   border-radius: 3px;
-  color: #757575
-<<<<<<< HEAD
+  color: #757575;
   transform: translateX(-40%) translateY(-58%);
-=======
->>>>>>> 92dcbe1a
 }